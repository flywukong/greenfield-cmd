--- conflicted
+++ resolved
@@ -11,25 +11,17 @@
 
 ## Cmd usage
 
-<<<<<<< HEAD
+
 Greenfield is still undergoing rapid development iterations, and greenfield-cmd also needs to be continuously updated and adapted. When using it, please do not directly use the master branch or develop branch. If you are using this tool on the Greenfield Testnet, please switch to the latest official release version. 
 To obtain the latest release, please visit the following URL: https://github.com/bnb-chain/greenfield-cmd/releases.
 
-=======
-The latest release version is compatible with the greenfield. If the user need to use the command tool on the test net of greenfield, he will need to switch to the latest release version.
->>>>>>> ebfbe3f5
 ### installation
 
 ```
 git clone https://github.com/bnb-chain/greenfield-cmd.git
 cd greenfield-cmd
-<<<<<<< HEAD
 # Find the latest release here: https://github.com/bnb-chain/greenfield-cmd/releases
 git checkout -b branch-name v0.0.8-hf.1
-=======
-# To obtain the latest version of the command tool, please visit the following URL: https://github.com/bnb-chain/greenfield-cmd/releases.
-git checkout -b v0.0.8
->>>>>>> ebfbe3f5
 make build
 cd build
 ./gnfd-cmd -h
